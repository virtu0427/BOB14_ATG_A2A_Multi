# A2A Multi-Agent Environment

<<<<<<< HEAD
This repository demonstrates how to run multiple LLM-backed agents using the [Google Agent2Agent (A2A) protocol](https://github.com/a2aproject/A2A). Code is grouped into `agents/` for the services, `client/` for the Flask UI, and `tools/` for utilities such as the SQLite MCP server.

=======

This repository demonstrates how to run multiple LLM-backed agents using the [Google Agent2Agent (A2A) protocol](https://github.com/a2aproject/A2A). Code is grouped into `agents/` for the services, `client/` for the Flask UI, and `tools/` for utilities such as the SQLite MCP server.


>>>>>>> 3edb7320
## Components

| Agent | Description | Port | Database |
|-------|-------------|------|----------|
<<<<<<< HEAD
| Orchestration Agent | Routes user requests to the most suitable domain agent using LLM-based reasoning | `8000` | – |
=======
| Orchestration Agent | Coordinates domain-specific agents | `8000` | – |
>>>>>>> 3edb7320
| Dispatch Agent | Manages vehicle assignments | `8001` | `dispatch.db` (vehicles) |
| Delivery Agent | Tracks shipment status | `8002` | `delivery.db` (deliveries) |
| Inbound Agent | Handles inventory intake | `8003` | `inbound.db` (items) |

Each service runs as an independent FastAPI application speaking the A2A protocol. Domain agents persist their own data in dedicated SQLite databases, while the orchestration agent forwards messages to them over HTTP JSON.

Every agent has its own standalone module with all required logic, allowing deployment in completely separate environments without shared code.

Domain agents invoke an LLM when generating responses. They support either the OpenAI API or a local [Ollama](https://ollama.com/) server for free testing.

- To use OpenAI, set `OPENAI_API_KEY` (and optionally `OPENAI_MODEL`).
- To use a local model, run an Ollama instance and set `OLLAMA_MODEL` (and optionally `OLLAMA_BASE_URL`).
- If neither option is available, agents fall back to echoing the stored text.

<<<<<<< HEAD
=======

>>>>>>> 3edb7320
## Setup

```bash
pip install -r requirements.txt
```

<<<<<<< HEAD
=======

>>>>>>> 3edb7320
Run each agent from the `agents/` package in a separate terminal:

```bash
uvicorn agents.orchestrator:app --port 8000
uvicorn agents.dispatch_agent:app --port 8001
uvicorn agents.delivery_agent:app --port 8002
uvicorn agents.inbound_agent:app --port 8003
```

<<<<<<< HEAD
The orchestration agent analyzes incoming text and delegates it to one of the
domain agents by consulting their agent cards. Requests are exchanged using
the official A2A client APIs, so agents can run in completely separate
environments.
=======
These services can then communicate using the A2A client APIs.
>>>>>>> 3edb7320

### Accessing Databases via MCP

Each SQLite database can be exposed through the Model Context Protocol for direct LLM access:

```bash
python tools/sqlite_mcp_server.py dispatch.db --name dispatch-db
```

Use the `--transport` flag (`stdio`, `sse`, or `streamable-http`) to choose how the MCP server is hosted. Similar commands apply for `delivery.db` and `inbound.db`.

### Chat Client

A simple Flask interface lets you chat with any agent over A2A.

```bash
flask --app client.app run --port 5004
```

Open `http://localhost:5004` in your browser. Provide the agent's host, port, and a
display name to create a chat window. Conversations are stored in `client.db` and
can be revisited later from the home page.<|MERGE_RESOLUTION|>--- conflicted
+++ resolved
@@ -1,23 +1,12 @@
 # A2A Multi-Agent Environment
 
-<<<<<<< HEAD
-This repository demonstrates how to run multiple LLM-backed agents using the [Google Agent2Agent (A2A) protocol](https://github.com/a2aproject/A2A). Code is grouped into `agents/` for the services, `client/` for the Flask UI, and `tools/` for utilities such as the SQLite MCP server.
-
-=======
 
 This repository demonstrates how to run multiple LLM-backed agents using the [Google Agent2Agent (A2A) protocol](https://github.com/a2aproject/A2A). Code is grouped into `agents/` for the services, `client/` for the Flask UI, and `tools/` for utilities such as the SQLite MCP server.
-
-
->>>>>>> 3edb7320
 ## Components
 
 | Agent | Description | Port | Database |
 |-------|-------------|------|----------|
-<<<<<<< HEAD
 | Orchestration Agent | Routes user requests to the most suitable domain agent using LLM-based reasoning | `8000` | – |
-=======
-| Orchestration Agent | Coordinates domain-specific agents | `8000` | – |
->>>>>>> 3edb7320
 | Dispatch Agent | Manages vehicle assignments | `8001` | `dispatch.db` (vehicles) |
 | Delivery Agent | Tracks shipment status | `8002` | `delivery.db` (deliveries) |
 | Inbound Agent | Handles inventory intake | `8003` | `inbound.db` (items) |
@@ -32,20 +21,12 @@
 - To use a local model, run an Ollama instance and set `OLLAMA_MODEL` (and optionally `OLLAMA_BASE_URL`).
 - If neither option is available, agents fall back to echoing the stored text.
 
-<<<<<<< HEAD
-=======
-
->>>>>>> 3edb7320
 ## Setup
 
 ```bash
 pip install -r requirements.txt
 ```
 
-<<<<<<< HEAD
-=======
-
->>>>>>> 3edb7320
 Run each agent from the `agents/` package in a separate terminal:
 
 ```bash
@@ -55,14 +36,11 @@
 uvicorn agents.inbound_agent:app --port 8003
 ```
 
-<<<<<<< HEAD
 The orchestration agent analyzes incoming text and delegates it to one of the
 domain agents by consulting their agent cards. Requests are exchanged using
 the official A2A client APIs, so agents can run in completely separate
 environments.
-=======
-These services can then communicate using the A2A client APIs.
->>>>>>> 3edb7320
+
 
 ### Accessing Databases via MCP
 
