--- conflicted
+++ resolved
@@ -1,16 +1,13 @@
 # A2A Multi-Agent Environment
 
-<<<<<<< HEAD
+
 This repository demonstrates how to run multiple LLM-backed agents using the [Google Agent2Agent (A2A) protocol](https://github.com/a2aproject/A2A). Code is grouped into `agents/` for the services, `client/` for the Flask UI, and `tools/` for utilities such as the SQLite MCP server.
-=======
-This repository demonstrates how to run multiple LLM-backed agents using the [Google Agent2Agent (A2A) protocol](https://github.com/a2aproject/A2A).
->>>>>>> df0b3a78
+
 
 ## Components
 
 | Agent | Description | Port | Database |
 |-------|-------------|------|----------|
-<<<<<<< HEAD
 | Orchestration Agent | Coordinates domain-specific agents | `8000` | – |
 | Dispatch Agent | Manages vehicle assignments | `8001` | `dispatch.db` (vehicles) |
 | Delivery Agent | Tracks shipment status | `8002` | `delivery.db` (deliveries) |
@@ -25,14 +22,7 @@
 - To use OpenAI, set `OPENAI_API_KEY` (and optionally `OPENAI_MODEL`).
 - To use a local model, run an Ollama instance and set `OLLAMA_MODEL` (and optionally `OLLAMA_BASE_URL`).
 - If neither option is available, agents fall back to echoing the stored text.
-=======
-| Orchestration Agent | Coordinates domain-specific agents | `8000` | `orchestrator.db` |
-| Dispatch Agent | Manages vehicle assignments | `8001` | `dispatch.db` |
-| Delivery Agent | Tracks shipment status | `8002` | `delivery.db` |
-| Inbound Agent | Handles inventory intake | `8003` | `inbound.db` |
 
-Each agent is exposed as a FastAPI application implementing the A2A protocol. A simple SQLite database is used to log incoming messages.
->>>>>>> df0b3a78
 
 ## Setup
 
@@ -40,7 +30,7 @@
 pip install -r requirements.txt
 ```
 
-<<<<<<< HEAD
+
 Run each agent from the `agents/` package in a separate terminal:
 
 ```bash
@@ -72,16 +62,4 @@
 
 Open `http://localhost:5004` in your browser. Provide the agent's host, port, and a
 display name to create a chat window. Conversations are stored in `client.db` and
-can be revisited later from the home page.
-=======
-Run each agent in a separate terminal:
-
-```bash
-uvicorn orchestrator:app --port 8000
-uvicorn dispatch_agent:app --port 8001
-uvicorn delivery_agent:app --port 8002
-uvicorn inbound_agent:app --port 8003
-```
-
-These services can then communicate using the A2A client APIs.
->>>>>>> df0b3a78
+can be revisited later from the home page.